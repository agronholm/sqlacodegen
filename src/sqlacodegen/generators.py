--- conflicted
+++ resolved
@@ -96,7 +96,6 @@
     def generate(self) -> str:
         """
         Generate the code for the given metadata.
-
         .. note:: May modify the metadata.
         """
 
@@ -534,7 +533,6 @@
     ) -> str:
         """
         Generate an attribute name that does not clash with other local or global names.
-
         """
         name = name.strip()
         assert name, "Identifier cannot be empty"
@@ -665,7 +663,6 @@
         "use_inflect",
         "nojoined",
         "nobidi",
-        "forcepk",
     }
 
     def __init__(
@@ -720,14 +717,11 @@
                 links[tablename].append(model)
                 continue
 
-            # Form model classes for tables that have a primary key
-            # and forces primary key on first column for those who don't
-            # and are not association tables
-            if "forcepk" in self.options:
-                if not table.primary_key:
-                    first_col_name = table.c.values()[0].name
-                    pk = PrimaryKeyConstraint(first_col_name)
-                    table.append_constraint(pk)
+            # Only form model classes for tables that have a primary key and are not
+            # association tables
+            if not table.primary_key:
+                models_by_table_name[qualified_name] = Model(table)
+            else:
                 model = ModelClass(table)
                 models_by_table_name[qualified_name] = model
 
@@ -735,19 +729,6 @@
                 for column in table.c:
                     column_attr = ColumnAttribute(model, column)
                     model.columns.append(column_attr)
-            # Only form model classes for tables that have a primary key and are not
-            # association tables
-            else:
-                if not table.primary_key:
-                    models_by_table_name[qualified_name] = Model(table)
-                else:
-                    model = ModelClass(table)
-                    models_by_table_name[qualified_name] = model
-
-                    # Fill in the columns
-                    for column in table.c:
-                        column_attr = ColumnAttribute(model, column)
-                        model.columns.append(column_attr)
 
         # Add relationships
         for model in models_by_table_name.values():
@@ -1378,8 +1359,6 @@
             indentation=indentation,
             base_class_name=base_class_name,
         )
-        if "forcepk" not in self.options:
-            self.options.add("forcepk")
 
     def collect_imports(self, models: Iterable[Model]) -> None:
         super(DeclarativeGenerator, self).collect_imports(models)
@@ -1421,17 +1400,12 @@
         return "\n".join(declarations)
 
     def render_class_declaration(self, model: ModelClass) -> str:
-<<<<<<< HEAD
         if model.parent_class:
             parent = model.parent_class.name
         else:
             parent = self.base_class_name
-        superclass_part = f'({parent}, table=True)'
-        return f'class {model.name}{superclass_part}:'
-=======
-        superclass_part = f"({model.parent_class.name if model.parent_class else self.base_class_name}, table=True)"
+        superclass_part = f"({parent}, table=True)"
         return f"class {model.name}{superclass_part}:"
->>>>>>> 2ea46fd6
 
     def render_class_variables(self, model: ModelClass) -> str:
         # Render constraints and indexes as __table_args__
@@ -1482,25 +1456,15 @@
         rendered_field = render_callable("Relationship", *args, kwargs=kwargs)
         return f"{relationship.name}: {annotation} = {rendered_field}"
 
-<<<<<<< HEAD
     def render_relationship_args(self, arguments: str) -> list[str]:
-        argument_list = arguments.split(',')
-=======
-    def render_relationship_args(self, arguments: str):
-        arguments = arguments.split(",")
->>>>>>> 2ea46fd6
+        argument_list = arguments.split(",")
         # delete ')' and ' ' from args
-        argument_list[-1] = arguments[-1][:-1]
+        argument_list[-1] = argument_list[-1][:-1]
         argument_list = [argument[1:] for argument in argument_list]
 
         rendered_args = []
-<<<<<<< HEAD
         for arg in argument_list:
-            if 'back_populates' in arg:
-=======
-        for arg in arguments:
             if "back_populates" in arg:
->>>>>>> 2ea46fd6
                 rendered_args.append(arg)
             if "uselist=False" in arg:
                 rendered_args.append("sa_relationship_kwargs={'uselist': False}")
