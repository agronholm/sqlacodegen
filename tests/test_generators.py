from __future__ import annotations

from textwrap import dedent

import pytest
from _pytest.fixtures import FixtureRequest
from sqlalchemy import PrimaryKeyConstraint
from sqlalchemy.dialects import mysql, postgresql
from sqlalchemy.dialects.postgresql import UUID
from sqlalchemy.engine import Engine, create_engine
from sqlalchemy.orm import clear_mappers, configure_mappers
from sqlalchemy.schema import (
    CheckConstraint,
    Column,
    Computed,
    ForeignKey,
    ForeignKeyConstraint,
    Identity,
    Index,
    MetaData,
    Table,
    UniqueConstraint,
)
from sqlalchemy.sql.expression import text
from sqlalchemy.sql.sqltypes import NullType
from sqlalchemy.types import INTEGER, NUMERIC, SMALLINT, VARCHAR, Text

from sqlacodegen.generators import (
    CodeGenerator,
    DataclassGenerator,
    DeclarativeGenerator,
    SQLModelGenerator,
    TablesGenerator,
)


def validate_code(generated_code: str, expected_code: str) -> None:
    expected_code = dedent(expected_code)
    assert generated_code == expected_code
    try:
        exec(generated_code, {})
        configure_mappers()
    finally:
        clear_mappers()


@pytest.fixture
def engine(request: FixtureRequest) -> Engine:
    dialect = getattr(request, "param", None)
    if dialect == "postgresql":
        return create_engine("postgresql:///testdb")
    elif dialect == "mysql":
        return create_engine("mysql+mysqlconnector://testdb")
    else:
        return create_engine("sqlite:///:memory:")


@pytest.fixture
def metadata() -> MetaData:
    return MetaData()


class TestTablesGenerator:
    @pytest.fixture
    def generator(
        self, request: FixtureRequest, metadata: MetaData, engine: Engine
    ) -> CodeGenerator:
        options = getattr(request, "param", [])
        return TablesGenerator(metadata, engine, options)

    @pytest.mark.parametrize("engine", ["postgresql"], indirect=["engine"])
    def test_fancy_coltypes(self, generator: CodeGenerator) -> None:
        Table(
            "simple_items",
            generator.metadata,
            Column("enum", postgresql.ENUM("A", "B", name="blah")),
            Column("bool", postgresql.BOOLEAN),
            Column("number", NUMERIC(10, asdecimal=False)),
        )

        validate_code(
            generator.generate(),
            """\
            from sqlalchemy import Boolean, Column, Enum, MetaData, Numeric, Table

            metadata = MetaData()


            t_simple_items = Table(
                'simple_items', metadata,
                Column('enum', Enum('A', 'B', name='blah')),
                Column('bool', Boolean),
                Column('number', Numeric(10, asdecimal=False))
            )
            """,
        )

    def test_boolean_detection(self, generator: CodeGenerator) -> None:
        Table(
            "simple_items",
            generator.metadata,
            Column("bool1", INTEGER),
            Column("bool2", SMALLINT),
            Column("bool3", mysql.TINYINT),
            CheckConstraint("simple_items.bool1 IN (0, 1)"),
            CheckConstraint("simple_items.bool2 IN (0, 1)"),
            CheckConstraint("simple_items.bool3 IN (0, 1)"),
        )

        validate_code(
            generator.generate(),
            """\
            from sqlalchemy import Boolean, Column, MetaData, Table

            metadata = MetaData()


            t_simple_items = Table(
                'simple_items', metadata,
                Column('bool1', Boolean),
                Column('bool2', Boolean),
                Column('bool3', Boolean)
            )
            """,
        )

    @pytest.mark.parametrize("engine", ["postgresql"], indirect=["engine"])
    def test_arrays(self, generator: CodeGenerator) -> None:
        Table(
            "simple_items",
            generator.metadata,
            Column(
                "dp_array", postgresql.ARRAY(postgresql.DOUBLE_PRECISION(precision=53))
            ),
            Column("int_array", postgresql.ARRAY(INTEGER)),
        )

        validate_code(
            generator.generate(),
            """\
            from sqlalchemy import ARRAY, Column, Float, Integer, MetaData, Table

            metadata = MetaData()


            t_simple_items = Table(
                'simple_items', metadata,
                Column('dp_array', ARRAY(Float(precision=53))),
                Column('int_array', ARRAY(Integer()))
            )
            """,
        )

    @pytest.mark.parametrize("engine", ["postgresql"], indirect=["engine"])
    def test_jsonb(self, generator: CodeGenerator) -> None:
        Table(
            "simple_items",
            generator.metadata,
            Column("jsonb", postgresql.JSONB(astext_type=Text(50))),
        )

        validate_code(
            generator.generate(),
            """\
            from sqlalchemy import Column, MetaData, Table, Text
            from sqlalchemy.dialects.postgresql import JSONB

            metadata = MetaData()


            t_simple_items = Table(
                'simple_items', metadata,
                Column('jsonb', JSONB(astext_type=Text(length=50)))
            )
            """,
        )

    @pytest.mark.parametrize("engine", ["postgresql"], indirect=["engine"])
    def test_jsonb_default(self, generator: CodeGenerator) -> None:
        Table("simple_items", generator.metadata, Column("jsonb", postgresql.JSONB))

        validate_code(
            generator.generate(),
            """\
            from sqlalchemy import Column, MetaData, Table
            from sqlalchemy.dialects.postgresql import JSONB

            metadata = MetaData()


            t_simple_items = Table(
                'simple_items', metadata,
                Column('jsonb', JSONB)
            )
            """,
        )

    def test_enum_detection(self, generator: CodeGenerator) -> None:
        Table(
            "simple_items",
            generator.metadata,
            Column("enum", VARCHAR(255)),
            CheckConstraint(r"simple_items.enum IN ('A', '\'B', 'C')"),
        )

        validate_code(
            generator.generate(),
            """\
            from sqlalchemy import Column, Enum, MetaData, Table

            metadata = MetaData()


            t_simple_items = Table(
                'simple_items', metadata,
                Column('enum', Enum('A', "\\\\'B", 'C'))
            )
            """,
        )

    @pytest.mark.parametrize("engine", ["postgresql"], indirect=["engine"])
    def test_column_adaptation(self, generator: CodeGenerator) -> None:
        Table(
            "simple_items",
            generator.metadata,
            Column("id", postgresql.BIGINT),
            Column("length", postgresql.DOUBLE_PRECISION),
        )

        validate_code(
            generator.generate(),
            """\
            from sqlalchemy import BigInteger, Column, Float, MetaData, Table

            metadata = MetaData()


            t_simple_items = Table(
                'simple_items', metadata,
                Column('id', BigInteger),
                Column('length', Float)
            )
            """,
        )

    @pytest.mark.parametrize("engine", ["mysql"], indirect=["engine"])
    def test_mysql_column_types(self, generator: CodeGenerator) -> None:
        Table(
            "simple_items",
            generator.metadata,
            Column("id", mysql.INTEGER),
            Column("name", mysql.VARCHAR(255)),
            Column("set", mysql.SET("one", "two")),
        )

        validate_code(
            generator.generate(),
            """\
            from sqlalchemy import Column, Integer, MetaData, String, Table
            from sqlalchemy.dialects.mysql import SET

            metadata = MetaData()


            t_simple_items = Table(
                'simple_items', metadata,
                Column('id', Integer),
                Column('name', String(255)),
                Column('set', SET('one', 'two'))
            )
            """,
        )

    def test_constraints(self, generator: CodeGenerator) -> None:
        Table(
            "simple_items",
            generator.metadata,
            Column("id", INTEGER),
            Column("number", INTEGER),
            CheckConstraint("number > 0"),
            UniqueConstraint("id", "number"),
        )

        validate_code(
            generator.generate(),
            """\
            from sqlalchemy import CheckConstraint, Column, Integer, MetaData, Table, \
UniqueConstraint

            metadata = MetaData()


            t_simple_items = Table(
                'simple_items', metadata,
                Column('id', Integer),
                Column('number', Integer),
                CheckConstraint('number > 0'),
                UniqueConstraint('id', 'number')
            )
            """,
        )

    def test_indexes(self, generator: CodeGenerator) -> None:
        simple_items = Table(
            "simple_items",
            generator.metadata,
            Column("id", INTEGER),
            Column("number", INTEGER),
            Column("text", VARCHAR),
            Index("ix_empty"),
        )
        simple_items.indexes.add(Index("ix_number", simple_items.c.number))
        simple_items.indexes.add(
            Index(
                "ix_text_number",
                simple_items.c.text,
                simple_items.c.number,
                unique=True,
            )
        )
        simple_items.indexes.add(Index("ix_text", simple_items.c.text, unique=True))

        validate_code(
            generator.generate(),
            """\
            from sqlalchemy import Column, Index, Integer, MetaData, String, Table

            metadata = MetaData()


            t_simple_items = Table(
                'simple_items', metadata,
                Column('id', Integer),
                Column('number', Integer, index=True),
                Column('text', String, unique=True, index=True),
                Index('ix_empty'),
                Index('ix_text_number', 'text', 'number', unique=True)
            )
            """,
        )

    def test_table_comment(self, generator: CodeGenerator) -> None:
        Table(
            "simple",
            generator.metadata,
            Column("id", INTEGER, primary_key=True),
            comment="this is a 'comment'",
        )

        validate_code(
            generator.generate(),
            """\
            from sqlalchemy import Column, Integer, MetaData, Table

            metadata = MetaData()


            t_simple = Table(
                'simple', metadata,
                Column('id', Integer, primary_key=True),
                comment="this is a 'comment'"
            )
            """,
        )

    def test_table_name_identifiers(self, generator: CodeGenerator) -> None:
        Table(
            "simple-items table",
            generator.metadata,
            Column("id", INTEGER, primary_key=True),
        )

        validate_code(
            generator.generate(),
            """\
            from sqlalchemy import Column, Integer, MetaData, Table

            metadata = MetaData()


            t_simple_items_table = Table(
                'simple-items table', metadata,
                Column('id', Integer, primary_key=True)
            )
            """,
        )

    @pytest.mark.parametrize("generator", [["noindexes"]], indirect=True)
    def test_option_noindexes(self, generator: CodeGenerator) -> None:
        simple_items = Table(
            "simple_items",
            generator.metadata,
            Column("number", INTEGER),
            CheckConstraint("number > 2"),
        )
        simple_items.indexes.add(Index("idx_number", simple_items.c.number))

        validate_code(
            generator.generate(),
            """\
            from sqlalchemy import CheckConstraint, Column, Integer, MetaData, Table

            metadata = MetaData()


            t_simple_items = Table(
                'simple_items', metadata,
                Column('number', Integer),
                CheckConstraint('number > 2')
            )
            """,
        )

    @pytest.mark.parametrize("generator", [["noconstraints"]], indirect=True)
    def test_option_noconstraints(self, generator: CodeGenerator) -> None:
        simple_items = Table(
            "simple_items",
            generator.metadata,
            Column("number", INTEGER),
            CheckConstraint("number > 2"),
        )
        simple_items.indexes.add(Index("ix_number", simple_items.c.number))

        validate_code(
            generator.generate(),
            """\
            from sqlalchemy import Column, Integer, MetaData, Table

            metadata = MetaData()


            t_simple_items = Table(
                'simple_items', metadata,
                Column('number', Integer, index=True)
            )
            """,
        )

    @pytest.mark.parametrize("generator", [["nocomments"]], indirect=True)
    def test_option_nocomments(self, generator: CodeGenerator) -> None:
        Table(
            "simple",
            generator.metadata,
            Column("id", INTEGER, primary_key=True, comment="pk column comment"),
            comment="this is a 'comment'",
        )

        validate_code(
            generator.generate(),
            """\
            from sqlalchemy import Column, Integer, MetaData, Table

            metadata = MetaData()


            t_simple = Table(
                'simple', metadata,
                Column('id', Integer, primary_key=True)
            )
            """,
        )

    @pytest.mark.parametrize(
        "persisted, extra_args",
        [(None, ""), (False, ", persisted=False"), (True, ", persisted=True")],
    )
    def test_computed_column(
        self, generator: CodeGenerator, persisted: bool | None, extra_args: str
    ) -> None:
        Table(
            "computed",
            generator.metadata,
            Column("id", INTEGER, primary_key=True),
            Column("computed", INTEGER, Computed("1 + 2", persisted=persisted)),
        )

        validate_code(
            generator.generate(),
            f"""\
            from sqlalchemy import Column, Computed, Integer, MetaData, Table

            metadata = MetaData()


            t_computed = Table(
                'computed', metadata,
                Column('id', Integer, primary_key=True),
                Column('computed', Integer, Computed('1 + 2'{extra_args}))
            )
            """,
        )

    def test_schema(self, generator: CodeGenerator) -> None:
        Table(
            "simple_items",
            generator.metadata,
            Column("name", VARCHAR),
            schema="testschema",
        )

        validate_code(
            generator.generate(),
            """\
            from sqlalchemy import Column, MetaData, String, Table

            metadata = MetaData()


            t_simple_items = Table(
                'simple_items', metadata,
                Column('name', String),
                schema='testschema'
            )
            """,
        )

    def test_foreign_key_options(self, generator: CodeGenerator) -> None:
        Table(
            "simple_items",
            generator.metadata,
            Column(
                "name",
                VARCHAR,
                ForeignKey(
                    "simple_items.name",
                    ondelete="CASCADE",
                    onupdate="CASCADE",
                    deferrable=True,
                    initially="DEFERRED",
                ),
            ),
        )

        validate_code(
            generator.generate(),
            """\
            from sqlalchemy import Column, ForeignKey, MetaData, String, Table

            metadata = MetaData()


            t_simple_items = Table(
                'simple_items', metadata,
                Column('name', String, ForeignKey('simple_items.name', \
ondelete='CASCADE', onupdate='CASCADE', deferrable=True, initially='DEFERRED'))
            )
            """,
        )

    def test_pk_default(self, generator: CodeGenerator) -> None:
        Table(
            "simple_items",
            generator.metadata,
            Column(
                "id",
                INTEGER,
                primary_key=True,
                server_default=text("uuid_generate_v4()"),
            ),
        )

        validate_code(
            generator.generate(),
            """\
            from sqlalchemy import Column, Integer, MetaData, Table, text

            metadata = MetaData()


            t_simple_items = Table(
                'simple_items', metadata,
                Column('id', Integer, primary_key=True, \
server_default=text('uuid_generate_v4()'))
            )
            """,
        )

    @pytest.mark.parametrize("engine", ["mysql"], indirect=["engine"])
    def test_mysql_timestamp(self, generator: CodeGenerator) -> None:
        Table(
            "simple",
            generator.metadata,
            Column("id", INTEGER, primary_key=True),
            Column("timestamp", mysql.TIMESTAMP),
        )

        validate_code(
            generator.generate(),
            """\
            from sqlalchemy import Column, Integer, MetaData, TIMESTAMP, Table

            metadata = MetaData()


            t_simple = Table(
                'simple', metadata,
                Column('id', Integer, primary_key=True),
                Column('timestamp', TIMESTAMP)
            )
            """,
        )

    @pytest.mark.parametrize("engine", ["mysql"], indirect=["engine"])
    def test_mysql_integer_display_width(self, generator: CodeGenerator) -> None:
        Table(
            "simple_items",
            generator.metadata,
            Column("id", INTEGER, primary_key=True),
            Column("number", mysql.INTEGER(11)),
        )

        validate_code(
            generator.generate(),
            """\
            from sqlalchemy import Column, Integer, MetaData, Table
            from sqlalchemy.dialects.mysql import INTEGER

            metadata = MetaData()


            t_simple_items = Table(
                'simple_items', metadata,
                Column('id', Integer, primary_key=True),
                Column('number', INTEGER(11))
            )
            """,
        )

    @pytest.mark.parametrize("engine", ["mysql"], indirect=["engine"])
    def test_mysql_tinytext(self, generator: CodeGenerator) -> None:
        Table(
            "simple_items",
            generator.metadata,
            Column("id", INTEGER, primary_key=True),
            Column("my_tinytext", mysql.TINYTEXT),
        )

        validate_code(
            generator.generate(),
            """\
            from sqlalchemy import Column, Integer, MetaData, Table
            from sqlalchemy.dialects.mysql import TINYTEXT

            metadata = MetaData()


            t_simple_items = Table(
                'simple_items', metadata,
                Column('id', Integer, primary_key=True),
                Column('my_tinytext', TINYTEXT)
            )
            """,
        )

    @pytest.mark.parametrize("engine", ["mysql"], indirect=["engine"])
    def test_mysql_mediumtext(self, generator: CodeGenerator) -> None:
        Table(
            "simple_items",
            generator.metadata,
            Column("id", INTEGER, primary_key=True),
            Column("my_mediumtext", mysql.MEDIUMTEXT),
        )

        validate_code(
            generator.generate(),
            """\
            from sqlalchemy import Column, Integer, MetaData, Table
            from sqlalchemy.dialects.mysql import MEDIUMTEXT

            metadata = MetaData()


            t_simple_items = Table(
                'simple_items', metadata,
                Column('id', Integer, primary_key=True),
                Column('my_mediumtext', MEDIUMTEXT)
            )
            """,
        )

    @pytest.mark.parametrize("engine", ["mysql"], indirect=["engine"])
    def test_mysql_longtext(self, generator: CodeGenerator) -> None:
        Table(
            "simple_items",
            generator.metadata,
            Column("id", INTEGER, primary_key=True),
            Column("my_longtext", mysql.LONGTEXT),
        )

        validate_code(
            generator.generate(),
            """\
            from sqlalchemy import Column, Integer, MetaData, Table
            from sqlalchemy.dialects.mysql import LONGTEXT

            metadata = MetaData()


            t_simple_items = Table(
                'simple_items', metadata,
                Column('id', Integer, primary_key=True),
                Column('my_longtext', LONGTEXT)
            )
            """,
        )

    def test_schema_boolean(self, generator: CodeGenerator) -> None:
        Table(
            "simple_items",
            generator.metadata,
            Column("bool1", INTEGER),
            CheckConstraint("testschema.simple_items.bool1 IN (0, 1)"),
            schema="testschema",
        )

        validate_code(
            generator.generate(),
            """\
            from sqlalchemy import Boolean, Column, MetaData, Table

            metadata = MetaData()


            t_simple_items = Table(
                'simple_items', metadata,
                Column('bool1', Boolean),
                schema='testschema'
            )
            """,
        )

    def test_server_default_multiline(self, generator: CodeGenerator) -> None:
        Table(
            "simple_items",
            generator.metadata,
            Column(
                "id",
                INTEGER,
                primary_key=True,
                server_default=text(
                    dedent(
                        """\
                /*Comment*/
                /*Next line*/
                something()"""
                    )
                ),
            ),
        )

        validate_code(
            generator.generate(),
            """\
            from sqlalchemy import Column, Integer, MetaData, Table, text

            metadata = MetaData()


            t_simple_items = Table(
                'simple_items', metadata,
                Column('id', Integer, primary_key=True, server_default=\
text('/*Comment*/\\n/*Next line*/\\nsomething()'))
            )
            """,
        )

    def test_server_default_colon(self, generator: CodeGenerator) -> None:
        Table(
            "simple_items",
            generator.metadata,
            Column("problem", VARCHAR, server_default=text("':001'")),
        )

        validate_code(
            generator.generate(),
            """\
            from sqlalchemy import Column, MetaData, String, Table, text

            metadata = MetaData()


            t_simple_items = Table(
                'simple_items', metadata,
                Column('problem', String, server_default=text("':001'"))
            )
            """,
        )

    def test_null_type(self, generator: CodeGenerator) -> None:
        Table(
            "simple_items",
            generator.metadata,
            Column("problem", NullType),
        )

        validate_code(
            generator.generate(),
            """\
            from sqlalchemy import Column, MetaData, Table
            from sqlalchemy.sql.sqltypes import NullType

            metadata = MetaData()


            t_simple_items = Table(
                'simple_items', metadata,
                Column('problem', NullType)
            )
            """,
        )

    def test_identity_column(self, generator: CodeGenerator) -> None:
        Table(
            "simple_items",
            generator.metadata,
            Column(
                "id",
                INTEGER,
                primary_key=True,
                server_default=Identity(start=1, increment=2),
            ),
        )

        validate_code(
            generator.generate(),
            """\
            from sqlalchemy import Column, Identity, Integer, MetaData, Table

            metadata = MetaData()


            t_simple_items = Table(
                'simple_items', metadata,
                Column('id', Integer, Identity(start=1, increment=2), primary_key=True)
            )
            """,
        )

    def test_multiline_column_comment(self, generator: CodeGenerator) -> None:
        Table(
            "simple_items",
            generator.metadata,
            Column("id", INTEGER, comment="This\nis a multi-line\ncomment"),
        )

        validate_code(
            generator.generate(),
            """\
            from sqlalchemy import Column, Integer, MetaData, Table

            metadata = MetaData()


            t_simple_items = Table(
                'simple_items', metadata,
                Column('id', Integer, comment='This\\nis a multi-line\\ncomment')
            )
            """,
        )

    def test_multiline_table_comment(self, generator: CodeGenerator) -> None:
        Table(
            "simple_items",
            generator.metadata,
            Column("id", INTEGER),
            comment="This\nis a multi-line\ncomment",
        )

        validate_code(
            generator.generate(),
            """\
            from sqlalchemy import Column, Integer, MetaData, Table

            metadata = MetaData()


            t_simple_items = Table(
                'simple_items', metadata,
                Column('id', Integer),
                comment='This\\nis a multi-line\\ncomment'
            )
            """,
        )

    @pytest.mark.parametrize("engine", ["postgresql"], indirect=["engine"])
    def test_postgresql_sequence_standard_name(self, generator: CodeGenerator) -> None:
        Table(
            "simple_items",
            generator.metadata,
            Column(
                "id",
                INTEGER,
                primary_key=True,
                server_default=text("nextval('simple_items_id_seq'::regclass)"),
            ),
        )

        validate_code(
            generator.generate(),
            """\
            from sqlalchemy import Column, Integer, MetaData, Table

            metadata = MetaData()


            t_simple_items = Table(
                'simple_items', metadata,
                Column('id', Integer, primary_key=True)
            )
            """,
        )

    @pytest.mark.parametrize("engine", ["postgresql"], indirect=["engine"])
    def test_postgresql_sequence_nonstandard_name(
        self, generator: CodeGenerator
    ) -> None:
        Table(
            "simple_items",
            generator.metadata,
            Column(
                "id",
                INTEGER,
                primary_key=True,
                server_default=text("nextval('test_seq'::regclass)"),
            ),
        )

        validate_code(
            generator.generate(),
            """\
            from sqlalchemy import Column, Integer, MetaData, Sequence, Table

            metadata = MetaData()


            t_simple_items = Table(
                'simple_items', metadata,
                Column('id', Integer, Sequence('test_seq'), primary_key=True)
            )
            """,
        )

    @pytest.mark.parametrize(
        "schemaname, seqname",
        [
            pytest.param("myschema", "test_seq"),
            pytest.param("myschema", '"test_seq"'),
            pytest.param('"my.schema"', "test_seq"),
            pytest.param('"my.schema"', '"test_seq"'),
        ],
    )
    @pytest.mark.parametrize("engine", ["postgresql"], indirect=["engine"])
    def test_postgresql_sequence_with_schema(
        self, generator: CodeGenerator, schemaname: str, seqname: str
    ) -> None:
        expected_schema = schemaname.strip('"')
        Table(
            "simple_items",
            generator.metadata,
            Column(
                "id",
                INTEGER,
                primary_key=True,
                server_default=text(f"nextval('{schemaname}.{seqname}'::regclass)"),
            ),
            schema=expected_schema,
        )

        validate_code(
            generator.generate(),
            f"""\
            from sqlalchemy import Column, Integer, MetaData, Sequence, Table

            metadata = MetaData()


            t_simple_items = Table(
                'simple_items', metadata,
                Column('id', Integer, Sequence('test_seq', \
schema='{expected_schema}'), primary_key=True),
                schema='{expected_schema}'
            )
            """,
        )


class TestDeclarativeGenerator:
    @pytest.fixture
    def generator(
        self, request: FixtureRequest, metadata: MetaData, engine: Engine
    ) -> CodeGenerator:
        options = getattr(request, "param", [])
        return DeclarativeGenerator(metadata, engine, options)

    def test_indexes(self, generator: CodeGenerator) -> None:
        simple_items = Table(
            "simple_items",
            generator.metadata,
            Column("id", INTEGER, primary_key=True),
            Column("number", INTEGER),
            Column("text", VARCHAR),
        )
        simple_items.indexes.add(Index("idx_number", simple_items.c.number))
        simple_items.indexes.add(
            Index("idx_text_number", simple_items.c.text, simple_items.c.number)
        )
        simple_items.indexes.add(Index("idx_text", simple_items.c.text, unique=True))

        validate_code(
            generator.generate(),
            """\
            from sqlalchemy import Column, Index, Integer, String
            from sqlalchemy.orm import declarative_base

            Base = declarative_base()


            class SimpleItems(Base):
                __tablename__ = 'simple_items'
                __table_args__ = (
                    Index('idx_number', 'number'),
                    Index('idx_text', 'text', unique=True),
                    Index('idx_text_number', 'text', 'number')
                )

                id = Column(Integer, primary_key=True)
                number = Column(Integer)
                text = Column(String)
            """,
        )

    def test_constraints(self, generator: CodeGenerator) -> None:
        Table(
            "simple_items",
            generator.metadata,
            Column("id", INTEGER, primary_key=True),
            Column("number", INTEGER),
            CheckConstraint("number > 0"),
            UniqueConstraint("id", "number"),
        )

        validate_code(
            generator.generate(),
            """\
            from sqlalchemy import CheckConstraint, Column, Integer, UniqueConstraint
            from sqlalchemy.orm import declarative_base

            Base = declarative_base()


            class SimpleItems(Base):
                __tablename__ = 'simple_items'
                __table_args__ = (
                    CheckConstraint('number > 0'),
                    UniqueConstraint('id', 'number')
                )

                id = Column(Integer, primary_key=True)
                number = Column(Integer)
            """,
        )

    def test_onetomany(self, generator: CodeGenerator) -> None:
        Table(
            "simple_items",
            generator.metadata,
            Column("id", INTEGER, primary_key=True),
            Column("container_id", INTEGER),
            ForeignKeyConstraint(["container_id"], ["simple_containers.id"]),
        )
        Table(
            "simple_containers",
            generator.metadata,
            Column("id", INTEGER, primary_key=True),
        )

        validate_code(
            generator.generate(),
            """\
            from sqlalchemy import Column, ForeignKey, Integer
            from sqlalchemy.orm import declarative_base, relationship

            Base = declarative_base()


            class SimpleContainers(Base):
                __tablename__ = 'simple_containers'

                id = Column(Integer, primary_key=True)

                simple_items = relationship('SimpleItems', back_populates='container')


            class SimpleItems(Base):
                __tablename__ = 'simple_items'

                id = Column(Integer, primary_key=True)
                container_id = Column(ForeignKey('simple_containers.id'))

                container = relationship('SimpleContainers', \
back_populates='simple_items')
            """,
        )

    def test_onetomany_selfref(self, generator: CodeGenerator) -> None:
        Table(
            "simple_items",
            generator.metadata,
            Column("id", INTEGER, primary_key=True),
            Column("parent_item_id", INTEGER),
            ForeignKeyConstraint(["parent_item_id"], ["simple_items.id"]),
        )

        validate_code(
            generator.generate(),
            """\
            from sqlalchemy import Column, ForeignKey, Integer
            from sqlalchemy.orm import declarative_base, relationship

            Base = declarative_base()


            class SimpleItems(Base):
                __tablename__ = 'simple_items'

                id = Column(Integer, primary_key=True)
                parent_item_id = Column(ForeignKey('simple_items.id'))

                parent_item = relationship('SimpleItems', remote_side=[id], \
back_populates='parent_item_reverse')
                parent_item_reverse = relationship('SimpleItems', \
remote_side=[parent_item_id], back_populates='parent_item')
            """,
        )

    def test_onetomany_selfref_multi(self, generator: CodeGenerator) -> None:
        Table(
            "simple_items",
            generator.metadata,
            Column("id", INTEGER, primary_key=True),
            Column("parent_item_id", INTEGER),
            Column("top_item_id", INTEGER),
            ForeignKeyConstraint(["parent_item_id"], ["simple_items.id"]),
            ForeignKeyConstraint(["top_item_id"], ["simple_items.id"]),
        )

        validate_code(
            generator.generate(),
            """\
            from sqlalchemy import Column, ForeignKey, Integer
            from sqlalchemy.orm import declarative_base, relationship

            Base = declarative_base()


            class SimpleItems(Base):
                __tablename__ = 'simple_items'

                id = Column(Integer, primary_key=True)
                parent_item_id = Column(ForeignKey('simple_items.id'))
                top_item_id = Column(ForeignKey('simple_items.id'))

                parent_item = relationship('SimpleItems', remote_side=[id], \
foreign_keys=[parent_item_id], back_populates='parent_item_reverse')
                parent_item_reverse = relationship('SimpleItems', \
remote_side=[parent_item_id], foreign_keys=[parent_item_id], \
back_populates='parent_item')
                top_item = relationship('SimpleItems', remote_side=[id], \
foreign_keys=[top_item_id], back_populates='top_item_reverse')
                top_item_reverse = relationship('SimpleItems', \
remote_side=[top_item_id], foreign_keys=[top_item_id], back_populates='top_item')
            """,
        )

    def test_onetomany_composite(self, generator: CodeGenerator) -> None:
        Table(
            "simple_items",
            generator.metadata,
            Column("id", INTEGER, primary_key=True),
            Column("container_id1", INTEGER),
            Column("container_id2", INTEGER),
            ForeignKeyConstraint(
                ["container_id1", "container_id2"],
                ["simple_containers.id1", "simple_containers.id2"],
                ondelete="CASCADE",
                onupdate="CASCADE",
            ),
        )
        Table(
            "simple_containers",
            generator.metadata,
            Column("id1", INTEGER, primary_key=True),
            Column("id2", INTEGER, primary_key=True),
        )

        validate_code(
            generator.generate(),
            """\
from sqlalchemy import Column, ForeignKeyConstraint, Integer
from sqlalchemy.orm import declarative_base, relationship

Base = declarative_base()


class SimpleContainers(Base):
    __tablename__ = 'simple_containers'

    id1 = Column(Integer, primary_key=True, nullable=False)
    id2 = Column(Integer, primary_key=True, nullable=False)

    simple_items = relationship('SimpleItems', back_populates='simple_containers')


class SimpleItems(Base):
    __tablename__ = 'simple_items'
    __table_args__ = (
        ForeignKeyConstraint(['container_id1', 'container_id2'], \
['simple_containers.id1', 'simple_containers.id2'], ondelete='CASCADE', \
onupdate='CASCADE'),
    )

    id = Column(Integer, primary_key=True)
    container_id1 = Column(Integer)
    container_id2 = Column(Integer)

    simple_containers = relationship('SimpleContainers', back_populates='simple_items')
            """,
        )

    def test_onetomany_multiref(self, generator: CodeGenerator) -> None:
        Table(
            "simple_items",
            generator.metadata,
            Column("id", INTEGER, primary_key=True),
            Column("parent_container_id", INTEGER),
            Column("top_container_id", INTEGER),
            ForeignKeyConstraint(["parent_container_id"], ["simple_containers.id"]),
            ForeignKeyConstraint(["top_container_id"], ["simple_containers.id"]),
        )
        Table(
            "simple_containers",
            generator.metadata,
            Column("id", INTEGER, primary_key=True),
        )

        validate_code(
            generator.generate(),
            """\
from sqlalchemy import Column, ForeignKey, Integer
from sqlalchemy.orm import declarative_base, relationship

Base = declarative_base()


class SimpleContainers(Base):
    __tablename__ = 'simple_containers'

    id = Column(Integer, primary_key=True)

    simple_items = relationship('SimpleItems', \
foreign_keys='[SimpleItems.parent_container_id]', back_populates='parent_container')
    simple_items_ = relationship('SimpleItems', \
foreign_keys='[SimpleItems.top_container_id]', back_populates='top_container')


class SimpleItems(Base):
    __tablename__ = 'simple_items'

    id = Column(Integer, primary_key=True)
    parent_container_id = Column(ForeignKey('simple_containers.id'))
    top_container_id = Column(ForeignKey('simple_containers.id'))

    parent_container = relationship('SimpleContainers', \
foreign_keys=[parent_container_id], back_populates='simple_items')
    top_container = relationship('SimpleContainers', \
foreign_keys=[top_container_id], back_populates='simple_items_')
            """,
        )

    def test_onetoone(self, generator: CodeGenerator) -> None:
        Table(
            "simple_items",
            generator.metadata,
            Column("id", INTEGER, primary_key=True),
            Column("other_item_id", INTEGER),
            ForeignKeyConstraint(["other_item_id"], ["other_items.id"]),
            UniqueConstraint("other_item_id"),
        )
        Table(
            "other_items", generator.metadata, Column("id", INTEGER, primary_key=True)
        )

        validate_code(
            generator.generate(),
            """\
from sqlalchemy import Column, ForeignKey, Integer
from sqlalchemy.orm import declarative_base, relationship

Base = declarative_base()


class OtherItems(Base):
    __tablename__ = 'other_items'

    id = Column(Integer, primary_key=True)

    simple_items = relationship('SimpleItems', uselist=False, \
back_populates='other_item')


class SimpleItems(Base):
    __tablename__ = 'simple_items'

    id = Column(Integer, primary_key=True)
    other_item_id = Column(ForeignKey('other_items.id'), unique=True)

    other_item = relationship('OtherItems', back_populates='simple_items')
            """,
        )

    def test_onetomany_noinflect(self, generator: CodeGenerator) -> None:
        Table(
            "oglkrogk",
            generator.metadata,
            Column("id", INTEGER, primary_key=True),
            Column("fehwiuhfiwID", INTEGER),
            ForeignKeyConstraint(["fehwiuhfiwID"], ["fehwiuhfiw.id"]),
        )
        Table("fehwiuhfiw", generator.metadata, Column("id", INTEGER, primary_key=True))

        validate_code(
            generator.generate(),
            """\
from sqlalchemy import Column, ForeignKey, Integer
from sqlalchemy.orm import declarative_base, relationship

Base = declarative_base()


class Fehwiuhfiw(Base):
    __tablename__ = 'fehwiuhfiw'

    id = Column(Integer, primary_key=True)

    oglkrogk = relationship('Oglkrogk', back_populates='fehwiuhfiw')


class Oglkrogk(Base):
    __tablename__ = 'oglkrogk'

    id = Column(Integer, primary_key=True)
    fehwiuhfiwID = Column(ForeignKey('fehwiuhfiw.id'))

    fehwiuhfiw = relationship('Fehwiuhfiw', back_populates='oglkrogk')
            """,
        )

    def test_onetomany_conflicting_column(self, generator: CodeGenerator) -> None:
        Table(
            "simple_items",
            generator.metadata,
            Column("id", INTEGER, primary_key=True),
            Column("container_id", INTEGER),
            ForeignKeyConstraint(["container_id"], ["simple_containers.id"]),
        )
        Table(
            "simple_containers",
            generator.metadata,
            Column("id", INTEGER, primary_key=True),
            Column("relationship", Text),
        )

        validate_code(
            generator.generate(),
            """\
from sqlalchemy import Column, ForeignKey, Integer, Text
from sqlalchemy.orm import declarative_base, relationship

Base = declarative_base()


class SimpleContainers(Base):
    __tablename__ = 'simple_containers'

    id = Column(Integer, primary_key=True)
    relationship_ = Column('relationship', Text)

    simple_items = relationship('SimpleItems', back_populates='container')


class SimpleItems(Base):
    __tablename__ = 'simple_items'

    id = Column(Integer, primary_key=True)
    container_id = Column(ForeignKey('simple_containers.id'))

    container = relationship('SimpleContainers', back_populates='simple_items')
            """,
        )

    def test_onetomany_conflicting_relationship(self, generator: CodeGenerator) -> None:
        Table(
            "simple_items",
            generator.metadata,
            Column("id", INTEGER, primary_key=True),
            Column("relationship_id", INTEGER),
            ForeignKeyConstraint(["relationship_id"], ["relationship.id"]),
        )
        Table(
            "relationship", generator.metadata, Column("id", INTEGER, primary_key=True)
        )

        validate_code(
            generator.generate(),
            """\
from sqlalchemy import Column, ForeignKey, Integer
from sqlalchemy.orm import declarative_base, relationship

Base = declarative_base()


class Relationship(Base):
    __tablename__ = 'relationship'

    id = Column(Integer, primary_key=True)

    simple_items = relationship('SimpleItems', back_populates='relationship_')


class SimpleItems(Base):
    __tablename__ = 'simple_items'

    id = Column(Integer, primary_key=True)
    relationship_id = Column(ForeignKey('relationship.id'))

    relationship_ = relationship('Relationship', back_populates='simple_items')
            """,
        )

    @pytest.mark.parametrize("generator", [["nobidi"]], indirect=True)
    def test_manytoone_nobidi(self, generator: CodeGenerator) -> None:
        Table(
            "simple_items",
            generator.metadata,
            Column("id", INTEGER, primary_key=True),
            Column("container_id", INTEGER),
            ForeignKeyConstraint(["container_id"], ["simple_containers.id"]),
        )
        Table(
            "simple_containers",
            generator.metadata,
            Column("id", INTEGER, primary_key=True),
        )

        validate_code(
            generator.generate(),
            """\
from sqlalchemy import Column, ForeignKey, Integer
from sqlalchemy.orm import declarative_base, relationship

Base = declarative_base()


class SimpleContainers(Base):
    __tablename__ = 'simple_containers'

    id = Column(Integer, primary_key=True)


class SimpleItems(Base):
    __tablename__ = 'simple_items'

    id = Column(Integer, primary_key=True)
    container_id = Column(ForeignKey('simple_containers.id'))

    container = relationship('SimpleContainers')
            """,
        )

    def test_manytomany(self, generator: CodeGenerator) -> None:
        Table(
            "simple_items", generator.metadata, Column("id", INTEGER, primary_key=True)
        )
        Table(
            "simple_containers",
            generator.metadata,
            Column("id", INTEGER, primary_key=True),
        )
        Table(
            "container_items",
            generator.metadata,
            Column("item_id", INTEGER),
            Column("container_id", INTEGER),
            ForeignKeyConstraint(["item_id"], ["simple_items.id"]),
            ForeignKeyConstraint(["container_id"], ["simple_containers.id"]),
        )

        validate_code(
            generator.generate(),
            """\
from sqlalchemy import Column, ForeignKey, Integer, Table
from sqlalchemy.orm import declarative_base, relationship

Base = declarative_base()
metadata = Base.metadata


class SimpleContainers(Base):
    __tablename__ = 'simple_containers'

    id = Column(Integer, primary_key=True)

    item = relationship('SimpleItems', secondary='container_items', \
back_populates='container')


class SimpleItems(Base):
    __tablename__ = 'simple_items'

    id = Column(Integer, primary_key=True)

    container = relationship('SimpleContainers', secondary='container_items', \
back_populates='item')


t_container_items = Table(
    'container_items', metadata,
    Column('item_id', ForeignKey('simple_items.id')),
    Column('container_id', ForeignKey('simple_containers.id'))
)
            """,
        )

    @pytest.mark.parametrize("generator", [["nobidi"]], indirect=True)
    def test_manytomany_nobidi(self, generator: CodeGenerator) -> None:
        Table(
            "simple_items", generator.metadata, Column("id", INTEGER, primary_key=True)
        )
        Table(
            "simple_containers",
            generator.metadata,
            Column("id", INTEGER, primary_key=True),
        )
        Table(
            "container_items",
            generator.metadata,
            Column("item_id", INTEGER),
            Column("container_id", INTEGER),
            ForeignKeyConstraint(["item_id"], ["simple_items.id"]),
            ForeignKeyConstraint(["container_id"], ["simple_containers.id"]),
        )

        validate_code(
            generator.generate(),
            """\
from sqlalchemy import Column, ForeignKey, Integer, Table
from sqlalchemy.orm import declarative_base, relationship

Base = declarative_base()
metadata = Base.metadata


class SimpleContainers(Base):
    __tablename__ = 'simple_containers'

    id = Column(Integer, primary_key=True)

    item = relationship('SimpleItems', secondary='container_items')


class SimpleItems(Base):
    __tablename__ = 'simple_items'

    id = Column(Integer, primary_key=True)


t_container_items = Table(
    'container_items', metadata,
    Column('item_id', ForeignKey('simple_items.id')),
    Column('container_id', ForeignKey('simple_containers.id'))
)
            """,
        )

    def test_manytomany_selfref(self, generator: CodeGenerator) -> None:
        Table(
            "simple_items", generator.metadata, Column("id", INTEGER, primary_key=True)
        )
        Table(
            "child_items",
            generator.metadata,
            Column("parent_id", INTEGER),
            Column("child_id", INTEGER),
            ForeignKeyConstraint(["parent_id"], ["simple_items.id"]),
            ForeignKeyConstraint(["child_id"], ["simple_items.id"]),
            schema="otherschema",
        )

        validate_code(
            generator.generate(),
            """\
from sqlalchemy import Column, ForeignKey, Integer, Table
from sqlalchemy.orm import declarative_base, relationship

Base = declarative_base()
metadata = Base.metadata


class SimpleItems(Base):
    __tablename__ = 'simple_items'

    id = Column(Integer, primary_key=True)

    parent = relationship('SimpleItems', secondary='otherschema.child_items', \
primaryjoin=lambda: SimpleItems.id == t_child_items.c.child_id, \
secondaryjoin=lambda: SimpleItems.id == t_child_items.c.parent_id, \
back_populates='child')
    child = relationship('SimpleItems', secondary='otherschema.child_items', \
primaryjoin=lambda: SimpleItems.id == t_child_items.c.parent_id, \
secondaryjoin=lambda: SimpleItems.id == t_child_items.c.child_id, \
back_populates='parent')


t_child_items = Table(
    'child_items', metadata,
    Column('parent_id', ForeignKey('simple_items.id')),
    Column('child_id', ForeignKey('simple_items.id')),
    schema='otherschema'
)
            """,
        )

    def test_manytomany_composite(self, generator: CodeGenerator) -> None:
        Table(
            "simple_items",
            generator.metadata,
            Column("id1", INTEGER, primary_key=True),
            Column("id2", INTEGER, primary_key=True),
        )
        Table(
            "simple_containers",
            generator.metadata,
            Column("id1", INTEGER, primary_key=True),
            Column("id2", INTEGER, primary_key=True),
        )
        Table(
            "container_items",
            generator.metadata,
            Column("item_id1", INTEGER),
            Column("item_id2", INTEGER),
            Column("container_id1", INTEGER),
            Column("container_id2", INTEGER),
            ForeignKeyConstraint(
                ["item_id1", "item_id2"], ["simple_items.id1", "simple_items.id2"]
            ),
            ForeignKeyConstraint(
                ["container_id1", "container_id2"],
                ["simple_containers.id1", "simple_containers.id2"],
            ),
        )

        validate_code(
            generator.generate(),
            """\
from sqlalchemy import Column, ForeignKeyConstraint, Integer, Table
from sqlalchemy.orm import declarative_base, relationship

Base = declarative_base()
metadata = Base.metadata


class SimpleContainers(Base):
    __tablename__ = 'simple_containers'

    id1 = Column(Integer, primary_key=True, nullable=False)
    id2 = Column(Integer, primary_key=True, nullable=False)

    simple_items = relationship('SimpleItems', secondary='container_items', \
back_populates='simple_containers')


class SimpleItems(Base):
    __tablename__ = 'simple_items'

    id1 = Column(Integer, primary_key=True, nullable=False)
    id2 = Column(Integer, primary_key=True, nullable=False)

    simple_containers = relationship('SimpleContainers', secondary='container_items', \
back_populates='simple_items')


t_container_items = Table(
    'container_items', metadata,
    Column('item_id1', Integer),
    Column('item_id2', Integer),
    Column('container_id1', Integer),
    Column('container_id2', Integer),
    ForeignKeyConstraint(['container_id1', 'container_id2'], \
['simple_containers.id1', 'simple_containers.id2']),
    ForeignKeyConstraint(['item_id1', 'item_id2'], ['simple_items.id1', \
'simple_items.id2'])
)
            """,
        )

    def test_joined_inheritance(self, generator: CodeGenerator) -> None:
        Table(
            "simple_sub_items",
            generator.metadata,
            Column("simple_items_id", INTEGER, primary_key=True),
            Column("data3", INTEGER),
            ForeignKeyConstraint(["simple_items_id"], ["simple_items.super_item_id"]),
        )
        Table(
            "simple_super_items",
            generator.metadata,
            Column("id", INTEGER, primary_key=True),
            Column("data1", INTEGER),
        )
        Table(
            "simple_items",
            generator.metadata,
            Column("super_item_id", INTEGER, primary_key=True),
            Column("data2", INTEGER),
            ForeignKeyConstraint(["super_item_id"], ["simple_super_items.id"]),
        )

        validate_code(
            generator.generate(),
            """\
from sqlalchemy import Column, ForeignKey, Integer
from sqlalchemy.orm import declarative_base

Base = declarative_base()


class SimpleSuperItems(Base):
    __tablename__ = 'simple_super_items'

    id = Column(Integer, primary_key=True)
    data1 = Column(Integer)


class SimpleItems(SimpleSuperItems):
    __tablename__ = 'simple_items'

    super_item_id = Column(ForeignKey('simple_super_items.id'), primary_key=True)
    data2 = Column(Integer)


class SimpleSubItems(SimpleItems):
    __tablename__ = 'simple_sub_items'

    simple_items_id = Column(ForeignKey('simple_items.super_item_id'), primary_key=True)
    data3 = Column(Integer)
            """,
        )

    def test_joined_inheritance_same_table_name(self, generator: CodeGenerator) -> None:
        Table(
            "simple",
            generator.metadata,
            Column("id", INTEGER, primary_key=True),
        )
        Table(
            "simple",
            generator.metadata,
            Column("id", INTEGER, ForeignKey("simple.id"), primary_key=True),
            schema="altschema",
        )

        validate_code(
            generator.generate(),
            """\
    from sqlalchemy import Column, ForeignKey, Integer
    from sqlalchemy.orm import declarative_base

    Base = declarative_base()


    class Simple(Base):
        __tablename__ = 'simple'

        id = Column(Integer, primary_key=True)


    class Simple_(Simple):
        __tablename__ = 'simple'
        __table_args__ = {'schema': 'altschema'}

        id = Column(ForeignKey('simple.id'), primary_key=True)
            """,
        )

    @pytest.mark.parametrize("generator", [["use_inflect"]], indirect=True)
    def test_use_inflect(self, generator: CodeGenerator) -> None:
        Table(
            "simple_items", generator.metadata, Column("id", INTEGER, primary_key=True)
        )

        Table("singular", generator.metadata, Column("id", INTEGER, primary_key=True))

        validate_code(
            generator.generate(),
            """\
from sqlalchemy import Column, Integer
from sqlalchemy.orm import declarative_base

Base = declarative_base()


class SimpleItem(Base):
    __tablename__ = 'simple_items'

    id = Column(Integer, primary_key=True)


class Singular(Base):
    __tablename__ = 'singular'

    id = Column(Integer, primary_key=True)
            """,
        )

    def use_inflect_pluralization(
        self, generator: CodeGenerator, singular: str, plural: str
    ) -> None:
        Table(
            "simple_items",
            generator.metadata,
            Column("id", INTEGER, primary_key=True),
            Column(f"{singular}_id", INTEGER),
            ForeignKeyConstraint([f"{singular}_id"], [f"{plural}.id"]),
            UniqueConstraint(f"{singular}_id"),
        )
        Table(plural, generator.metadata, Column("id", INTEGER, primary_key=True))

        validate_code(
            generator.generate(),
            f"""\
from sqlalchemy import Column, ForeignKey, Integer
from sqlalchemy.orm import declarative_base, relationship

Base = declarative_base()


class {singular.capitalize()}(Base):
    __tablename__ = '{plural}'

    id = Column(Integer, primary_key=True)

    simple_item = relationship('SimpleItem', uselist=False, \
back_populates='{singular}')


class SimpleItem(Base):
    __tablename__ = 'simple_items'

    id = Column(Integer, primary_key=True)
    {singular}_id = Column(ForeignKey('{plural}.id'), unique=True)

    {singular} = relationship('{singular.capitalize()}', back_populates='simple_item')
            """,
        )

    @pytest.mark.parametrize("generator", [["use_inflect"]], indirect=True)
<<<<<<< HEAD
    def test_use_inflect_plural_s(self, generator: CodeGenerator) -> None:
        self.use_inflect_pluralization(generator, "manufacturer", "manufacturers")
=======
    def test_use_inflect_plural_es(self, generator: CodeGenerator) -> None:
        Table(
            "simple_items",
            generator.metadata,
            Column("id", INTEGER, primary_key=True),
            Column("status_id", INTEGER),
            ForeignKeyConstraint(["status_id"], ["statuses.id"]),
            UniqueConstraint("status_id"),
        )
        Table("statuses", generator.metadata, Column("id", INTEGER, primary_key=True))

        validate_code(
            generator.generate(),
            """\
from sqlalchemy import Column, ForeignKey, Integer
from sqlalchemy.orm import declarative_base, relationship

Base = declarative_base()


class Status(Base):
    __tablename__ = 'statuses'

    id = Column(Integer, primary_key=True)

    simple_item = relationship('SimpleItem', uselist=False, \
back_populates='status')


class SimpleItem(Base):
    __tablename__ = 'simple_items'

    id = Column(Integer, primary_key=True)
    status_id = Column(ForeignKey('statuses.id'), unique=True)
>>>>>>> eb35337b

    @pytest.mark.parametrize("generator", [["use_inflect"]], indirect=True)
    def test_use_inflect_plural_es(self, generator: CodeGenerator) -> None:
        self.use_inflect_pluralization(generator, "status", "statuses")

    @pytest.mark.parametrize("generator", [["use_inflect"]], indirect=True)
    def test_use_inflect_plural_ies(self, generator: CodeGenerator) -> None:
<<<<<<< HEAD
        self.use_inflect_pluralization(generator, "study", "studies")

    @pytest.mark.parametrize("generator", [["use_inflect"]], indirect=True)
    def test_use_inflect_singular(self, generator: CodeGenerator) -> None:
        self.use_inflect_pluralization(generator, "moose", "moose")
=======
        Table(
            "simple_items",
            generator.metadata,
            Column("id", INTEGER, primary_key=True),
            Column("study_id", INTEGER),
            ForeignKeyConstraint(["study_id"], ["studies.id"]),
            UniqueConstraint("study_id"),
        )
        Table("studies", generator.metadata, Column("id", INTEGER, primary_key=True))

        validate_code(
            generator.generate(),
            """\
from sqlalchemy import Column, ForeignKey, Integer
from sqlalchemy.orm import declarative_base, relationship

Base = declarative_base()


class Study(Base):
    __tablename__ = 'studies'

    id = Column(Integer, primary_key=True)

    simple_item = relationship('SimpleItem', uselist=False, \
back_populates='study')


class SimpleItem(Base):
    __tablename__ = 'simple_items'

    id = Column(Integer, primary_key=True)
    study_id = Column(ForeignKey('studies.id'), unique=True)

    study = relationship('Study', back_populates='simple_item')
            """,
        )

    @pytest.mark.parametrize("generator", [["use_inflect"]], indirect=True)
    def test_use_inflect_singular(self, generator: CodeGenerator) -> None:
        Table(
            "simple_items",
            generator.metadata,
            Column("id", INTEGER, primary_key=True),
            Column("moose_id", INTEGER),
            ForeignKeyConstraint(["moose_id"], ["moose.id"]),
            UniqueConstraint("moose_id"),
        )
        Table("moose", generator.metadata, Column("id", INTEGER, primary_key=True))

        validate_code(
            generator.generate(),
            """\
from sqlalchemy import Column, ForeignKey, Integer
from sqlalchemy.orm import declarative_base, relationship

Base = declarative_base()


class Moose(Base):
    __tablename__ = 'moose'

    id = Column(Integer, primary_key=True)

    simple_item = relationship('SimpleItem', uselist=False, \
back_populates='moose')


class SimpleItem(Base):
    __tablename__ = 'simple_items'

    id = Column(Integer, primary_key=True)
    moose_id = Column(ForeignKey('moose.id'), unique=True)

    moose = relationship('Moose', back_populates='simple_item')
            """,
        )
>>>>>>> eb35337b

    def test_table_kwargs(self, generator: CodeGenerator) -> None:
        Table(
            "simple_items",
            generator.metadata,
            Column("id", INTEGER, primary_key=True),
            schema="testschema",
        )

        validate_code(
            generator.generate(),
            """\
from sqlalchemy import Column, Integer
from sqlalchemy.orm import declarative_base

Base = declarative_base()


class SimpleItems(Base):
    __tablename__ = 'simple_items'
    __table_args__ = {'schema': 'testschema'}

    id = Column(Integer, primary_key=True)
            """,
        )

    def test_table_args_kwargs(self, generator: CodeGenerator) -> None:
        simple_items = Table(
            "simple_items",
            generator.metadata,
            Column("id", INTEGER, primary_key=True),
            Column("name", VARCHAR),
            schema="testschema",
        )
        simple_items.indexes.add(
            Index("testidx", simple_items.c.id, simple_items.c.name)
        )

        validate_code(
            generator.generate(),
            """\
from sqlalchemy import Column, Index, Integer, String
from sqlalchemy.orm import declarative_base

Base = declarative_base()


class SimpleItems(Base):
    __tablename__ = 'simple_items'
    __table_args__ = (
        Index('testidx', 'id', 'name'),
        {'schema': 'testschema'}
    )

    id = Column(Integer, primary_key=True)
    name = Column(String)
            """,
        )

    def test_foreign_key_schema(self, generator: CodeGenerator) -> None:
        Table(
            "simple_items",
            generator.metadata,
            Column("id", INTEGER, primary_key=True),
            Column("other_item_id", INTEGER),
            ForeignKeyConstraint(["other_item_id"], ["otherschema.other_items.id"]),
        )
        Table(
            "other_items",
            generator.metadata,
            Column("id", INTEGER, primary_key=True),
            schema="otherschema",
        )

        validate_code(
            generator.generate(),
            """\
from sqlalchemy import Column, ForeignKey, Integer
from sqlalchemy.orm import declarative_base, relationship

Base = declarative_base()


class OtherItems(Base):
    __tablename__ = 'other_items'
    __table_args__ = {'schema': 'otherschema'}

    id = Column(Integer, primary_key=True)

    simple_items = relationship('SimpleItems', back_populates='other_item')


class SimpleItems(Base):
    __tablename__ = 'simple_items'

    id = Column(Integer, primary_key=True)
    other_item_id = Column(ForeignKey('otherschema.other_items.id'))

    other_item = relationship('OtherItems', back_populates='simple_items')
            """,
        )

    def test_invalid_attribute_names(self, generator: CodeGenerator) -> None:
        Table(
            "simple-items",
            generator.metadata,
            Column("id-test", INTEGER, primary_key=True),
            Column("4test", INTEGER),
            Column("_4test", INTEGER),
            Column("def", INTEGER),
        )

        validate_code(
            generator.generate(),
            """\
from sqlalchemy import Column, Integer
from sqlalchemy.orm import declarative_base

Base = declarative_base()


class SimpleItems(Base):
    __tablename__ = 'simple-items'

    id_test = Column('id-test', Integer, primary_key=True)
    _4test = Column('4test', Integer)
    _4test_ = Column('_4test', Integer)
    def_ = Column('def', Integer)
            """,
        )

    def test_pascal(self, generator: CodeGenerator) -> None:
        Table(
            "CustomerAPIPreference",
            generator.metadata,
            Column("id", INTEGER, primary_key=True),
        )

        validate_code(
            generator.generate(),
            """\
from sqlalchemy import Column, Integer
from sqlalchemy.orm import declarative_base

Base = declarative_base()


class CustomerAPIPreference(Base):
    __tablename__ = 'CustomerAPIPreference'

    id = Column(Integer, primary_key=True)
            """,
        )

    def test_underscore(self, generator: CodeGenerator) -> None:
        Table(
            "customer_api_preference",
            generator.metadata,
            Column("id", INTEGER, primary_key=True),
        )

        validate_code(
            generator.generate(),
            """\
from sqlalchemy import Column, Integer
from sqlalchemy.orm import declarative_base

Base = declarative_base()


class CustomerApiPreference(Base):
    __tablename__ = 'customer_api_preference'

    id = Column(Integer, primary_key=True)
            """,
        )

    def test_pascal_underscore(self, generator: CodeGenerator) -> None:
        Table(
            "customer_API_Preference",
            generator.metadata,
            Column("id", INTEGER, primary_key=True),
        )

        validate_code(
            generator.generate(),
            """\
from sqlalchemy import Column, Integer
from sqlalchemy.orm import declarative_base

Base = declarative_base()


class CustomerAPIPreference(Base):
    __tablename__ = 'customer_API_Preference'

    id = Column(Integer, primary_key=True)
            """,
        )

    def test_pascal_multiple_underscore(self, generator: CodeGenerator) -> None:
        Table(
            "customer_API__Preference",
            generator.metadata,
            Column("id", INTEGER, primary_key=True),
        )

        validate_code(
            generator.generate(),
            """\
from sqlalchemy import Column, Integer
from sqlalchemy.orm import declarative_base

Base = declarative_base()


class CustomerAPIPreference(Base):
    __tablename__ = 'customer_API__Preference'

    id = Column(Integer, primary_key=True)
            """,
        )

    @pytest.mark.parametrize(
        "generator, nocomments",
        [([], False), (["nocomments"], True)],
        indirect=["generator"],
    )
    def test_column_comment(self, generator: CodeGenerator, nocomments: bool) -> None:
        Table(
            "simple",
            generator.metadata,
            Column("id", INTEGER, primary_key=True, comment="this is a 'comment'"),
        )

        comment_part = "" if nocomments else ", comment=\"this is a 'comment'\""
        validate_code(
            generator.generate(),
            f"""\
            from sqlalchemy import Column, Integer
            from sqlalchemy.orm import declarative_base

            Base = declarative_base()


            class Simple(Base):
                __tablename__ = 'simple'

                id = Column(Integer, primary_key=True{comment_part})
            """,
        )

    def test_table_comment(self, generator: CodeGenerator) -> None:
        Table(
            "simple",
            generator.metadata,
            Column("id", INTEGER, primary_key=True),
            comment="this is a 'comment'",
        )

        validate_code(
            generator.generate(),
            """\
            from sqlalchemy import Column, Integer
            from sqlalchemy.orm import declarative_base

            Base = declarative_base()


            class Simple(Base):
                __tablename__ = 'simple'
                __table_args__ = {'comment': "this is a 'comment'"}

                id = Column(Integer, primary_key=True)
            """,
        )

    def test_metadata_column(self, generator: CodeGenerator) -> None:
        Table(
            "simple",
            generator.metadata,
            Column("id", INTEGER, primary_key=True),
            Column("metadata", VARCHAR),
        )

        validate_code(
            generator.generate(),
            """\
            from sqlalchemy import Column, Integer, String
            from sqlalchemy.orm import declarative_base

            Base = declarative_base()


            class Simple(Base):
                __tablename__ = 'simple'

                id = Column(Integer, primary_key=True)
                metadata_ = Column('metadata', String)
            """,
        )

    def test_invalid_variable_name_from_column(self, generator: CodeGenerator) -> None:
        Table(
            "simple",
            generator.metadata,
            Column(" id ", INTEGER, primary_key=True),
        )

        validate_code(
            generator.generate(),
            """\
            from sqlalchemy import Column, Integer
            from sqlalchemy.orm import declarative_base

            Base = declarative_base()


            class Simple(Base):
                __tablename__ = 'simple'

                id = Column(' id ', Integer, primary_key=True)
            """,
        )

    def test_only_tables(self, generator: CodeGenerator) -> None:
        Table("simple", generator.metadata, Column("id", INTEGER))

        validate_code(
            generator.generate(),
            """\
            from sqlalchemy import Column, Integer, MetaData, Table

            metadata = MetaData()


            t_simple = Table(
                'simple', metadata,
                Column('id', Integer)
            )
            """,
        )

    def test_named_constraints(self, generator: CodeGenerator) -> None:
        Table(
            "simple",
            generator.metadata,
            Column("id", INTEGER),
            Column("text", VARCHAR),
            CheckConstraint("id > 0", name="checktest"),
            PrimaryKeyConstraint("id", name="primarytest"),
            UniqueConstraint("text", name="uniquetest"),
        )

        validate_code(
            generator.generate(),
            """\
            from sqlalchemy import CheckConstraint, Column, Integer, \
PrimaryKeyConstraint, String, UniqueConstraint
            from sqlalchemy.orm import declarative_base

            Base = declarative_base()


            class Simple(Base):
                __tablename__ = 'simple'
                __table_args__ = (
                    CheckConstraint('id > 0', name='checktest'),
                    PrimaryKeyConstraint('id', name='primarytest'),
                    UniqueConstraint('text', name='uniquetest')
                )

                id = Column(Integer)
                text = Column(String)
            """,
        )

    def test_named_foreign_key_constraints(self, generator: CodeGenerator) -> None:
        Table(
            "simple_items",
            generator.metadata,
            Column("id", INTEGER, primary_key=True),
            Column("container_id", INTEGER),
            ForeignKeyConstraint(
                ["container_id"], ["simple_containers.id"], name="foreignkeytest"
            ),
        )
        Table(
            "simple_containers",
            generator.metadata,
            Column("id", INTEGER, primary_key=True),
        )

        validate_code(
            generator.generate(),
            """\
            from sqlalchemy import Column, ForeignKeyConstraint, Integer
            from sqlalchemy.orm import declarative_base, relationship

            Base = declarative_base()


            class SimpleContainers(Base):
                __tablename__ = 'simple_containers'

                id = Column(Integer, primary_key=True)

                simple_items = relationship('SimpleItems', back_populates='container')


            class SimpleItems(Base):
                __tablename__ = 'simple_items'
                __table_args__ = (
                    ForeignKeyConstraint(['container_id'], ['simple_containers.id'], \
name='foreignkeytest'),
                )

                id = Column(Integer, primary_key=True)
                container_id = Column(Integer)

                container = relationship('SimpleContainers', \
back_populates='simple_items')
            """,
        )

    # @pytest.mark.xfail(strict=True)
    def test_colname_import_conflict(self, generator: CodeGenerator) -> None:
        Table(
            "simple",
            generator.metadata,
            Column("id", INTEGER, primary_key=True),
            Column("text", VARCHAR),
            Column("textwithdefault", VARCHAR, server_default=text("'test'")),
        )

        validate_code(
            generator.generate(),
            """\
            from sqlalchemy import Column, Integer, String, text
            from sqlalchemy.orm import declarative_base

            Base = declarative_base()


            class Simple(Base):
                __tablename__ = 'simple'

                id = Column(Integer, primary_key=True)
                text_ = Column('text', String)
                textwithdefault = Column(String, server_default=text("'test'"))
            """,
        )


class TestDataclassGenerator:
    @pytest.fixture
    def generator(
        self, request: FixtureRequest, metadata: MetaData, engine: Engine
    ) -> CodeGenerator:
        options = getattr(request, "param", [])
        return DataclassGenerator(metadata, engine, options)

    def test_basic_class(self, generator: CodeGenerator) -> None:
        Table(
            "simple",
            generator.metadata,
            Column("id", INTEGER, primary_key=True),
            Column("name", VARCHAR(20)),
        )

        validate_code(
            generator.generate(),
            """\
            from __future__ import annotations

            from dataclasses import dataclass, field
            from typing import Optional

            from sqlalchemy import Column, Integer, String
            from sqlalchemy.orm import registry

            mapper_registry = registry()


            @mapper_registry.mapped
            @dataclass
            class Simple:
                __tablename__ = 'simple'
                __sa_dataclass_metadata_key__ = 'sa'

                id: int = field(init=False, metadata={'sa': Column(Integer, \
primary_key=True)})
                name: Optional[str] = field(default=None, metadata={'sa': \
Column(String(20))})
            """,
        )

    def test_mandatory_field_last(self, generator: CodeGenerator) -> None:
        Table(
            "simple",
            generator.metadata,
            Column("id", INTEGER, primary_key=True),
            Column("name", VARCHAR(20), server_default=text("foo")),
            Column("age", INTEGER, nullable=False),
        )

        validate_code(
            generator.generate(),
            """\
            from __future__ import annotations

            from dataclasses import dataclass, field
            from typing import Optional

            from sqlalchemy import Column, Integer, String, text
            from sqlalchemy.orm import registry

            mapper_registry = registry()


            @mapper_registry.mapped
            @dataclass
            class Simple:
                __tablename__ = 'simple'
                __sa_dataclass_metadata_key__ = 'sa'

                id: int = field(init=False, metadata={'sa': Column(Integer, \
primary_key=True)})
                age: int = field(metadata={'sa': Column(Integer, nullable=False)})
                name: Optional[str] = field(default=None, metadata={'sa': \
Column(String(20), server_default=text('foo'))})
            """,
        )

    def test_onetomany_optional(self, generator: CodeGenerator) -> None:
        Table(
            "simple_items",
            generator.metadata,
            Column("id", INTEGER, primary_key=True),
            Column("container_id", INTEGER),
            ForeignKeyConstraint(["container_id"], ["simple_containers.id"]),
        )
        Table(
            "simple_containers",
            generator.metadata,
            Column("id", INTEGER, primary_key=True),
        )

        validate_code(
            generator.generate(),
            """\
            from __future__ import annotations

            from dataclasses import dataclass, field
            from typing import List, Optional

            from sqlalchemy import Column, ForeignKey, Integer
            from sqlalchemy.orm import registry, relationship

            mapper_registry = registry()


            @mapper_registry.mapped
            @dataclass
            class SimpleContainers:
                __tablename__ = 'simple_containers'
                __sa_dataclass_metadata_key__ = 'sa'

                id: int = field(init=False, metadata={'sa': Column(Integer, \
primary_key=True)})

                simple_items: List[SimpleItems] = field(default_factory=list, \
metadata={'sa': relationship('SimpleItems', back_populates='container')})


            @mapper_registry.mapped
            @dataclass
            class SimpleItems:
                __tablename__ = 'simple_items'
                __sa_dataclass_metadata_key__ = 'sa'

                id: int = field(init=False, metadata={'sa': Column(Integer, \
primary_key=True)})
                container_id: Optional[int] = field(default=None, \
metadata={'sa': Column(ForeignKey('simple_containers.id'))})

                container: Optional[SimpleContainers] = field(default=None, \
metadata={'sa': relationship('SimpleContainers', back_populates='simple_items')})
            """,
        )

    def test_manytomany(self, generator: CodeGenerator) -> None:
        Table(
            "simple_items", generator.metadata, Column("id", INTEGER, primary_key=True)
        )
        Table(
            "simple_containers",
            generator.metadata,
            Column("id", INTEGER, primary_key=True),
        )
        Table(
            "container_items",
            generator.metadata,
            Column("item_id", INTEGER),
            Column("container_id", INTEGER),
            ForeignKeyConstraint(["item_id"], ["simple_items.id"]),
            ForeignKeyConstraint(["container_id"], ["simple_containers.id"]),
        )

        validate_code(
            generator.generate(),
            """\
            from __future__ import annotations

            from dataclasses import dataclass, field
            from typing import List

            from sqlalchemy import Column, ForeignKey, Integer, Table
            from sqlalchemy.orm import registry, relationship

            mapper_registry = registry()
            metadata = mapper_registry.metadata


            @mapper_registry.mapped
            @dataclass
            class SimpleContainers:
                __tablename__ = 'simple_containers'
                __sa_dataclass_metadata_key__ = 'sa'

                id: int = field(init=False, metadata={'sa': Column(Integer, \
primary_key=True)})

                item: List[SimpleItems] = field(default_factory=list, metadata=\
{'sa': relationship('SimpleItems', secondary='container_items', \
back_populates='container')})


            @mapper_registry.mapped
            @dataclass
            class SimpleItems:
                __tablename__ = 'simple_items'
                __sa_dataclass_metadata_key__ = 'sa'

                id: int = field(init=False, metadata={'sa': Column(Integer, \
primary_key=True)})

                container: List[SimpleContainers] = \
field(default_factory=list, metadata={'sa': relationship('SimpleContainers', \
secondary='container_items', back_populates='item')})


            t_container_items = Table(
                'container_items', metadata,
                Column('item_id', ForeignKey('simple_items.id')),
                Column('container_id', ForeignKey('simple_containers.id'))
            )
            """,
        )

    def test_named_foreign_key_constraints(self, generator: CodeGenerator) -> None:
        Table(
            "simple_items",
            generator.metadata,
            Column("id", INTEGER, primary_key=True),
            Column("container_id", INTEGER),
            ForeignKeyConstraint(
                ["container_id"], ["simple_containers.id"], name="foreignkeytest"
            ),
        )
        Table(
            "simple_containers",
            generator.metadata,
            Column("id", INTEGER, primary_key=True),
        )

        validate_code(
            generator.generate(),
            """\
            from __future__ import annotations

            from dataclasses import dataclass, field
            from typing import List, Optional

            from sqlalchemy import Column, ForeignKeyConstraint, Integer
            from sqlalchemy.orm import registry, relationship

            mapper_registry = registry()


            @mapper_registry.mapped
            @dataclass
            class SimpleContainers:
                __tablename__ = 'simple_containers'
                __sa_dataclass_metadata_key__ = 'sa'

                id: int = field(init=False, metadata={'sa': Column(Integer, \
primary_key=True)})

                simple_items: List[SimpleItems] = field(default_factory=list, \
metadata={'sa': relationship('SimpleItems', back_populates='container')})


            @mapper_registry.mapped
            @dataclass
            class SimpleItems:
                __tablename__ = 'simple_items'
                __table_args__ = (
                    ForeignKeyConstraint(['container_id'], ['simple_containers.id'], \
name='foreignkeytest'),
                )
                __sa_dataclass_metadata_key__ = 'sa'

                id: int = field(init=False, metadata={'sa': Column(Integer, \
primary_key=True)})
                container_id: Optional[int] = field(default=None, metadata={'sa': \
Column(Integer)})

                container: Optional[SimpleContainers] = field(default=None, \
metadata={'sa': relationship('SimpleContainers', back_populates='simple_items')})
            """,
        )

    def test_uuid_type_annotation(self, generator: CodeGenerator) -> None:
        Table(
            "simple",
            generator.metadata,
            Column("id", UUID, primary_key=True),
        )

        validate_code(
            generator.generate(),
            """\
            from __future__ import annotations

            from dataclasses import dataclass, field

            from sqlalchemy import Column
            from sqlalchemy.dialects.postgresql import UUID
            from sqlalchemy.orm import registry

            mapper_registry = registry()


            @mapper_registry.mapped
            @dataclass
            class Simple:
                __tablename__ = 'simple'
                __sa_dataclass_metadata_key__ = 'sa'

                id: str = field(init=False, metadata={'sa': \
Column(UUID, primary_key=True)})
            """,
        )


class TestSQLModelGenerator:
    @pytest.fixture
    def generator(
        self, request: FixtureRequest, metadata: MetaData, engine: Engine
    ) -> CodeGenerator:
        options = getattr(request, "param", [])
        return SQLModelGenerator(metadata, engine, options)

    def test_indexes(self, generator: CodeGenerator) -> None:
        simple_items = Table(
            "simple_items",
            generator.metadata,
            Column("id", INTEGER, primary_key=True),
            Column("number", INTEGER),
            Column("text", VARCHAR),
        )
        simple_items.indexes.add(Index("idx_number", simple_items.c.number))
        simple_items.indexes.add(
            Index("idx_text_number", simple_items.c.text, simple_items.c.number)
        )
        simple_items.indexes.add(Index("idx_text", simple_items.c.text, unique=True))

        validate_code(
            generator.generate(),
            """\
            from typing import Optional

            from sqlalchemy import Column, Index, Integer, String
            from sqlmodel import Field, SQLModel

            class SimpleItems(SQLModel, table=True):
                __table_args__ = (
                    Index('idx_number', 'number'),
                    Index('idx_text', 'text', unique=True),
                    Index('idx_text_number', 'text', 'number')
                )

                id: Optional[int] = Field(default=None, sa_column=Column(\
'id', Integer, primary_key=True))
                number: Optional[int] = Field(default=None, sa_column=Column(\
'number', Integer))
                text: Optional[str] = Field(default=None, sa_column=Column(\
'text', String))
            """,
        )

    def test_constraints(self, generator: CodeGenerator) -> None:
        Table(
            "simple_constraints",
            generator.metadata,
            Column("id", INTEGER, primary_key=True),
            Column("number", INTEGER),
            CheckConstraint("number > 0"),
            UniqueConstraint("id", "number"),
        )

        validate_code(
            generator.generate(),
            """\
            from typing import Optional

            from sqlalchemy import CheckConstraint, Column, Integer, UniqueConstraint
            from sqlmodel import Field, SQLModel

            class SimpleConstraints(SQLModel, table=True):
                __table_args__ = (
                    CheckConstraint('number > 0'),
                    UniqueConstraint('id', 'number')
                )

                id: Optional[int] = Field(default=None, sa_column=Column(\
'id', Integer, primary_key=True))
                number: Optional[int] = Field(default=None, sa_column=Column(\
'number', Integer))
            """,
        )

    def test_onetomany(self, generator: CodeGenerator) -> None:
        Table(
            "simple_goods",
            generator.metadata,
            Column("id", INTEGER, primary_key=True),
            Column("container_id", INTEGER),
            ForeignKeyConstraint(["container_id"], ["simple_containers.id"]),
        )
        Table(
            "simple_containers",
            generator.metadata,
            Column("id", INTEGER, primary_key=True),
        )

        validate_code(
            generator.generate(),
            """\
            from typing import List, Optional

            from sqlalchemy import Column, ForeignKey, Integer
            from sqlmodel import Field, Relationship, SQLModel

            class SimpleContainers(SQLModel, table=True):
                id: Optional[int] = Field(default=None, sa_column=Column(\
'id', Integer, primary_key=True))

                simple_goods: List['SimpleGoods'] = Relationship(\
back_populates='container')


            class SimpleGoods(SQLModel, table=True):
                id: Optional[int] = Field(default=None, sa_column=Column(\
'id', Integer, primary_key=True))
                container_id: Optional[int] = Field(default=None, sa_column=Column(\
'container_id', ForeignKey('simple_containers.id')))

                container: Optional['SimpleContainers'] = Relationship(\
back_populates='simple_goods')
            """,
        )

    def test_onetoone(self, generator: CodeGenerator) -> None:
        Table(
            "simple_onetoone",
            generator.metadata,
            Column("id", INTEGER, primary_key=True),
            Column("other_item_id", INTEGER),
            ForeignKeyConstraint(["other_item_id"], ["other_items.id"]),
            UniqueConstraint("other_item_id"),
        )
        Table(
            "other_items", generator.metadata, Column("id", INTEGER, primary_key=True)
        )

        validate_code(
            generator.generate(),
            """\
            from typing import Optional

            from sqlalchemy import Column, ForeignKey, Integer
            from sqlmodel import Field, Relationship, SQLModel

            class OtherItems(SQLModel, table=True):
                id: Optional[int] = Field(default=None, sa_column=Column(\
'id', Integer, primary_key=True))

                simple_onetoone: Optional['SimpleOnetoone'] = Relationship(\
sa_relationship_kwargs={'uselist': False}, back_populates='other_item')


            class SimpleOnetoone(SQLModel, table=True):
                id: Optional[int] = Field(default=None, sa_column=Column(\
'id', Integer, primary_key=True))
                other_item_id: Optional[int] = Field(default=None, sa_column=Column(\
'other_item_id', ForeignKey('other_items.id'), unique=True))

                other_item: Optional['OtherItems'] = Relationship(\
back_populates='simple_onetoone')
                """,
        )<|MERGE_RESOLUTION|>--- conflicted
+++ resolved
@@ -1822,9 +1822,17 @@
             """,
         )
 
-    def use_inflect_pluralization(
-        self, generator: CodeGenerator, singular: str, plural: str
-    ) -> None:
+    @pytest.mark.parametrize("generator", [["use_inflect"]], indirect=True)
+    @pytest.mark.parametrize(
+        argnames=("singular", "plural"),
+        argvalues=[
+            ("manufacturer", "manufacturers"),
+            ("status", "statuses"),
+            ("study", "studies"),
+            ("moose", "moose")
+        ],
+        ids=['test_inflect_manufacturer', 'test_inflect_status', 'test_inflect_study', 'test_inflect_moose'])
+    def test_use_inflect_plural(self, generator: CodeGenerator, singular, plural) -> None:
         Table(
             "simple_items",
             generator.metadata,
@@ -1862,139 +1870,6 @@
     {singular} = relationship('{singular.capitalize()}', back_populates='simple_item')
             """,
         )
-
-    @pytest.mark.parametrize("generator", [["use_inflect"]], indirect=True)
-<<<<<<< HEAD
-    def test_use_inflect_plural_s(self, generator: CodeGenerator) -> None:
-        self.use_inflect_pluralization(generator, "manufacturer", "manufacturers")
-=======
-    def test_use_inflect_plural_es(self, generator: CodeGenerator) -> None:
-        Table(
-            "simple_items",
-            generator.metadata,
-            Column("id", INTEGER, primary_key=True),
-            Column("status_id", INTEGER),
-            ForeignKeyConstraint(["status_id"], ["statuses.id"]),
-            UniqueConstraint("status_id"),
-        )
-        Table("statuses", generator.metadata, Column("id", INTEGER, primary_key=True))
-
-        validate_code(
-            generator.generate(),
-            """\
-from sqlalchemy import Column, ForeignKey, Integer
-from sqlalchemy.orm import declarative_base, relationship
-
-Base = declarative_base()
-
-
-class Status(Base):
-    __tablename__ = 'statuses'
-
-    id = Column(Integer, primary_key=True)
-
-    simple_item = relationship('SimpleItem', uselist=False, \
-back_populates='status')
-
-
-class SimpleItem(Base):
-    __tablename__ = 'simple_items'
-
-    id = Column(Integer, primary_key=True)
-    status_id = Column(ForeignKey('statuses.id'), unique=True)
->>>>>>> eb35337b
-
-    @pytest.mark.parametrize("generator", [["use_inflect"]], indirect=True)
-    def test_use_inflect_plural_es(self, generator: CodeGenerator) -> None:
-        self.use_inflect_pluralization(generator, "status", "statuses")
-
-    @pytest.mark.parametrize("generator", [["use_inflect"]], indirect=True)
-    def test_use_inflect_plural_ies(self, generator: CodeGenerator) -> None:
-<<<<<<< HEAD
-        self.use_inflect_pluralization(generator, "study", "studies")
-
-    @pytest.mark.parametrize("generator", [["use_inflect"]], indirect=True)
-    def test_use_inflect_singular(self, generator: CodeGenerator) -> None:
-        self.use_inflect_pluralization(generator, "moose", "moose")
-=======
-        Table(
-            "simple_items",
-            generator.metadata,
-            Column("id", INTEGER, primary_key=True),
-            Column("study_id", INTEGER),
-            ForeignKeyConstraint(["study_id"], ["studies.id"]),
-            UniqueConstraint("study_id"),
-        )
-        Table("studies", generator.metadata, Column("id", INTEGER, primary_key=True))
-
-        validate_code(
-            generator.generate(),
-            """\
-from sqlalchemy import Column, ForeignKey, Integer
-from sqlalchemy.orm import declarative_base, relationship
-
-Base = declarative_base()
-
-
-class Study(Base):
-    __tablename__ = 'studies'
-
-    id = Column(Integer, primary_key=True)
-
-    simple_item = relationship('SimpleItem', uselist=False, \
-back_populates='study')
-
-
-class SimpleItem(Base):
-    __tablename__ = 'simple_items'
-
-    id = Column(Integer, primary_key=True)
-    study_id = Column(ForeignKey('studies.id'), unique=True)
-
-    study = relationship('Study', back_populates='simple_item')
-            """,
-        )
-
-    @pytest.mark.parametrize("generator", [["use_inflect"]], indirect=True)
-    def test_use_inflect_singular(self, generator: CodeGenerator) -> None:
-        Table(
-            "simple_items",
-            generator.metadata,
-            Column("id", INTEGER, primary_key=True),
-            Column("moose_id", INTEGER),
-            ForeignKeyConstraint(["moose_id"], ["moose.id"]),
-            UniqueConstraint("moose_id"),
-        )
-        Table("moose", generator.metadata, Column("id", INTEGER, primary_key=True))
-
-        validate_code(
-            generator.generate(),
-            """\
-from sqlalchemy import Column, ForeignKey, Integer
-from sqlalchemy.orm import declarative_base, relationship
-
-Base = declarative_base()
-
-
-class Moose(Base):
-    __tablename__ = 'moose'
-
-    id = Column(Integer, primary_key=True)
-
-    simple_item = relationship('SimpleItem', uselist=False, \
-back_populates='moose')
-
-
-class SimpleItem(Base):
-    __tablename__ = 'simple_items'
-
-    id = Column(Integer, primary_key=True)
-    moose_id = Column(ForeignKey('moose.id'), unique=True)
-
-    moose = relationship('Moose', back_populates='simple_item')
-            """,
-        )
->>>>>>> eb35337b
 
     def test_table_kwargs(self, generator: CodeGenerator) -> None:
         Table(
