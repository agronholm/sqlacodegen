--- conflicted
+++ resolved
@@ -33,14 +33,7 @@
 deps=pytest
     sqlalchemy == 0.6.0
 
-<<<<<<< HEAD
-[testenv:flake8]
-deps=flake8
-commands=flake8 sqlacodegen test
-usedevelop=true
-=======
 [testenv:pep8]
 deps=pytest
     pytest-pep8
-commands=pytest --pep8 -m pep8 {posargs}
->>>>>>> 96d5654d
+commands=pytest --pep8 -m pep8 {posargs}